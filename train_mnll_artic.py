import argparse
import os
import re
import itertools as it
import sys
import numpy as np
import pandas as pd
import torch
import torch.optim as optim
import torch.nn.functional as F
import torch.nn as nn
from scipy.io.wavfile import read, write
import scipy.stats
from torch.utils.data import DataLoader
from tqdm import tqdm
import random
import matplotlib.pyplot as plt
import tempfile
import scipy
import uuid
import copy
import string
import glob 
from Levenshtein import distance as lev
import gc
import wandb
import yaml
import time
from torch.profiler import profile, record_function, ProfilerActivity


from infowavegan import WaveGANGenerator, ArticulationGANGenerator, WaveGANDiscriminator, ArticulationGANDiscriminator, WaveGANQNetwork, ArticulationGANQNetwork
from articulatory.utils import load_model


torch.autograd.set_detect_anomaly(True)

class AudioDataSet:
    def __init__(self, datadir, slice_len, NUM_CATEG, vocab, word_means=None, sigma=None):
        print("Loading data")
        dir = os.listdir(datadir)
        x = np.zeros((len(dir), 1, slice_len))
        y = np.zeros((len(dir), NUM_CATEG)) 
 
        i = 0
        files = []
        categ_labels = []
        for file in tqdm(dir):
            files.append(file)
            audio = read(os.path.join(datadir, file))[1]
            if audio.shape[0] < slice_len:
                audio = np.pad(audio, (0, slice_len - audio.shape[0]))
            audio = audio[:slice_len]

            if audio.dtype == np.int16:
                audio = audio.astype(np.float32) / 32767
            elif audio.dtype == np.float32:
                pass
            else:
                raise NotImplementedError('Scipy cannot process atypical WAV files.')
            audio /= np.max(np.abs(audio))
            x[i, 0, :] = audio

            # extract the label
            word = file.split('_')[0]
            j = vocab.index(word)
            y[i, j] = 1            
            categ_labels.append(j)
            i += 1

        categ_labels = np.array(categ_labels)

        if word_means is not None:
            # condition on the y values to choose real-valued positions in the semantic space associated with each of the words
            # implicitly, we could have generated these in the semantic space first, and run a classifier to get y values
            sem_vector_store = {} 
            for i in range(NUM_CATEG):
                sem_vector_store[i] = scipy.stats.multivariate_normal.rvs(mean=word_means[i], cov=sigma, size = len(files))

            # the category label i indexes the key in sem_vector_store, j indexes the row (ie many rows are not used)                 
            sem_vector =  [sem_vector_store[i][j,:] for i,j in zip(categ_labels, range(len(files)))]   
            self.sem_vector = torch.from_numpy(np.array(sem_vector, dtype=np.float32))            

        self.len = len(x)
        self.audio = torch.from_numpy(np.array(x, dtype=np.float32))
        self.labels = torch.from_numpy(np.array(y, dtype=np.float32))
        

    def __getitem__(self, index):
        if hasattr(self,'sem_vector'):
            return ((self.audio[index], self.labels[index], self.sem_vector[index]))
        else:
            return ((self.audio[index], self.labels[index]))

    def __len__(self):
        return self.len

def get_architecture_appropriate_c(architecture, num_categ, batch_size):
    if ARCHITECTURE == 'ciwgan':
        c = torch.nn.functional.one_hot(torch.randint(0, num_categ, (batch_size,)),
                                                num_classes=num_categ).to(device)
    elif ARCHITECTURE == 'fiwgan':
        c = torch.zeros([batch_size, num_categ], device=device).bernoulli_()
    else:
        assert False, "Architecture not recognized."
    return c

def gradient_penalty(G, D, reals, fakes, epsilon):
    x_hat = epsilon * reals + (1 - epsilon) * fakes
    scores = D(x_hat)
    grad = torch.autograd.grad(
        outputs=scores,
        inputs=x_hat,
        grad_outputs=torch.ones_like(scores),
        create_graph=True,
        retain_graph=True
    )[0]
    grad_norm = grad.view(grad.shape[0], -1).norm(p=2, dim=1)  # norm along each batch
    penalty = ((grad_norm - 1) ** 2).unsqueeze(1)
    return penalty


def Q2_cnn(selected_candidate_wavs, Q2, architecture):
    print('in Q2_cnn')
    if ARCHITECTURE == "ciwgan":
        Q2_probs = torch.softmax(Q2(selected_candidate_wavs), dim=1)
        # add a column for UNKs
        zeros = torch.zeros([Q2_probs.shape[0],1], device = device) + .00000001
        Q_network_probs_with_unk = torch.hstack((Q2_probs, zeros))
        return Q_network_probs_with_unk
    elif ARCHITECTURE == "eiwgan":
        # this directly returns the embeddings (of the dimensionsionality NUM_DIMS)
        return(Q2(selected_candidate_wavs))
    elif ARCHITECTURE == "fiwgan":
        Q2_binary = torch.sigmoid(Q2(selected_candidate_wavs))
        return Q2_binary
    else:
        raise ValueError('architecture for Q2_cnn must be one of (ciwgan, eiwgan, fiwgan)')


def write_out_wavs(architecture, G_z_2d, labels, vocab, logdir, epoch):
    # returns probabilities and a set of indices; takes a smaller number of arguments
    files_for_asr = []
    epoch_path = os.path.join(logdir,'audio_files',str(epoch))
    if not os.path.exists(epoch_path):
        os.makedirs(epoch_path)    

    labels_local = labels.cpu().detach().numpy()
    # for each file in the batch, write out a wavfile
    for j in range(G_z_2d.shape[0]):
        audio_buffer = G_z_2d[j,:].detach().cpu().numpy()
        if architecture == 'ciwgan':
            true_word = vocab[np.argwhere(labels_local[j,:])[0][0]]
        else:
            true_word = ''
        tf = os.path.join(epoch_path,true_word + '_' + str(uuid.uuid4())+".wav")
        write(tf, 16000, audio_buffer[0])
        files_for_asr.append(copy.copy(tf))
    return(files_for_asr)

def get_non_UNK_in_Q2_ciwgan(Q_network_probs, threshold, device):
    # compute entropies
    log_probs = torch.log(Q_network_probs + .000000001)
    prod = Q_network_probs * log_probs
    entropy = -torch.sum(prod, dim =1)        
    indices_of_recognized_words = torch.argwhere( entropy <= torch.tensor([threshold], device=device)).flatten()
    return indices_of_recognized_words

def get_non_UNK_in_Q2_fiwgan(Q_network_features, threshold, device):
    closest_vertices = torch.round(Q_network_features)
    distance = EuclideanLoss()
    distances = distance(Q_network_features, closest_vertices)
    #assert distances.shape == (Q_network_features.shape[0],)
    indices_of_recognized_words = torch.argwhere( distances <= torch.tensor([threshold], device=device)).flatten()
    return indices_of_recognized_words

def get_non_UNK_in_Q2_eiwgan(Q_network_features, word_means, threshold, device):
    distances = get_sem_vector_distance_to_means(Q_network_features, word_means)
    best = torch.min(distances, 0).values
    #assert best.shape == (Q_network_features.shape[0],)
    indices_of_recognized_words = torch.argwhere( best <= torch.tensor([threshold], device=device)).flatten()
    return indices_of_recognized_words

def one_hot_classify_sem_vector(Q2_sem_vecs, word_means):
    print('do a one_hot classification of the sem_vecs: find the closest word mean for each')
    distances = get_sem_vector_distance_to_means(Q2_sem_vecs, word_means)
    best = torch.argmin(distances,0)
    return best

def get_sem_vector_distance_to_means(Q2_sem_vecs, word_means):    
    dists = [] 
    for x in range(word_means.shape[0]):
        dists.append(torch.sqrt(torch.sum((Q2_sem_vecs - word_means[x]) ** 2, dim=1)))    
    distances = torch.vstack(dists)
    #assert distances.shape == (word_means.shape[0], Q2_sem_vecs.shape[0])
    return distances

class EuclideanLoss(nn.Module):
    def __init__(self):
        super(EuclideanLoss, self).__init__()

    def forward(self, inputs, targets):
        return torch.sqrt(torch.sum((inputs - targets) ** 2, dim=1))

def get_replacement_features(architecture, num_examples, feature_size, vocab_size, device):
    return_tensor = None
    if architecture == 'ciwgan':
        random_labels = torch.randint(low=0, high=vocab_size, size = (num_examples,), device=device)
<<<<<<< HEAD
        onehot_per_word = F.one_hot(random_labels, num_classes = vocab_size).to(device)
        zero_tensor = torch.zeros(num_examples,1, device=device)        
        return_tensor = torch.hstack([onehot_per_word, zero_tensor])
=======
        onehot_per_word = F.one_hot(random_labels, num_classes = vocab_size + 1).to(device)
        return_tensor = onehot_per_word
>>>>>>> 0668dac7
    elif architecture == 'fiwgan':
        # high parameter is exclusive
        return_tensor = torch.randint(low=0, high=2, size = (num_examples, feature_size), device=device)   
    elif architecture == 'eiwgan':        
        return_tensor = torch_uniform((num_examples, feature_size), -1, 1, device)        
    else:
        raise NotImplementedError
    
    return return_tensor

def add_noise_to_label(original_features, replacement_features, q2_noise_probability, device):
    assert original_features.shape == replacement_features.shape
    assert len(original_features.shape) == 2
    mask_by_example_dim = torch.bernoulli(torch.ones(original_features.shape[0], device=device).fill_(q2_noise_probability))
    mask_features = mask_by_example_dim.unsqueeze(1).repeat(1, original_features.shape[-1]).int()

    candidate_referents = torch.where(mask_features == 1, replacement_features, original_features)
    return candidate_referents

def synthesize(model, x, config, step):
    '''
    Given batch of EMA data and EMA model, synthesizes speech output
    Args:
        x: (batch, art_len, num_feats)

    Return:
        signal: (batch, audio_len)
    '''
    t0 =  time.time()
    batch_size = x.shape[0]
    params_key = "generator_params"
    audio_chunk_len = config["batch_max_steps"]
    in_chunk_len = int(audio_chunk_len/config["hop_size"])
    past_out_len = config[params_key]["ar_input"]

    # NOTE extra_art not supported
    ins = [x[:, i:i+in_chunk_len, :] for i in range(0, x.shape[1], in_chunk_len)]
    prev_samples = torch.zeros((batch_size, config[params_key]["out_channels"], past_out_len), dtype=x.dtype, device=x.device)
    outs = []

    for cin in ins: # a2w cin (batch_size, in_chunk_len, num_feats)
        cin = cin.permute(0, 2, 1)  # a2w (batch_size, num_feats, in_chunk_len)
        cout = model(cin, ar=prev_samples)  # a2w (batch_size, 1, audio_chunk_length)
        outs.append(cout[:, 0, :])
        if past_out_len <= audio_chunk_len:
            prev_samples = cout[:, :, -past_out_len:]
        else:
            prev_samples[:, :, :-in_chunk_len] = prev_samples[:, :, in_chunk_len:].clone()
            prev_samples[:, :, -in_chunk_len:] = cout
    out = torch.unsqueeze(torch.cat(outs, dim=1), 1)  # w2a (batch_size, seq_len, num_feats)
    t1 =  time.time()
    time_checkpoint(t0, t1, 'synthesize time', step)

    return out

def time_checkpoint(t1, t2, label, step):
    elapsed = int(1000.*(t2-t1))
    print('Timed interval: '+label+' took '+str(elapsed)+' ms')
    wandb.log({"Time/"+label: elapsed}, step=step)

def torch_uniform(shape, low, high, device):
    rands = torch.rand(shape, device = device) #, dtype=torch.float64
    return(low + rands * (high - low))

def sample_multivatiate_normal(word_indices, word_means, sigma, NUM_CATEG, BATCH_SIZE):
    sem_vectors = []
    for categ_index in range(NUM_CATEG):
        sem_vectors.append(torch.distributions.MultivariateNormal(word_means[categ_index].double(), sigma.double()).sample((BATCH_SIZE,)))                

    sem_vec_store = torch.stack(sem_vectors).float()
    # num words x batch size x sem vectors
    c = torch.vstack([sem_vec_store[i,j,:] for i,j in zip(word_indices, range(BATCH_SIZE))])
    return(c)

def sample_multivatiate_normal_for_categ(categ_index, word_means, sigma, BATCH_SIZE):
    return(torch.distributions.MultivariateNormal(word_means[categ_index].double(), sigma.double()).sample((BATCH_SIZE,)).float())                
    

if __name__ == "__main__":
    # Training Arguments
    parser = argparse.ArgumentParser()

    parser.add_argument(
        '--architecture',
        type=str,
        required=True,
        help='What kind of latent space? Can be ciwgan, fiwgan, or eiwgan'
    )

    parser.add_argument(
        '--synthesizer',
        type=str,
        required=True,
        help='Can be WavGAN or ArticulationGAN'
    )

    parser.add_argument(
        '--log_dir',
        type=str,
        required=True,
        help='Log/Results Directory. Results will be stored by wandb_group / wandb_name / wandb_id (see below)'
    )

    parser.add_argument(
        '--data_dir',
        type=str,
        required=True,
        help='directory with labeled waveforms'
    )

    parser.add_argument(
        '--num_categ',
        type=int,
        default=0,
        help='Q-net categories'
    )
    parser.add_argument(
        '--num_epochs',
        type=int,
        default=5000,
        help='Epochs'
    )
    parser.add_argument(
        '--slice_len',
        type=int,
        default=16384,
        help='Length of training data'
    )
    parser.add_argument(
        '--batch_size',
        type=int,
        default=64,
        help='Batch size'
    )

    parser.add_argument(
        '--save_int',
        type=int,
        default=25,
        help='Save interval in epochs'
    )

    parser.add_argument(
        '--track_q2',
        type=int,
        help='Track the results with the Q2 network; to backpropagate from Q2 to Q see "backprop_from_Q2"'
    )
    parser.add_argument(
        '--backprop_from_Q2',
        type=int,
        help='Update the Q network from the Q2 network'
    )

    parser.add_argument(
        '--production_start_epoch',
        type=int,
        help='Do n-1 epochs of pretraining the child Q network in the reference game. 0 means produce from the beginning',
        default=0
    )

    parser.add_argument(
        '--comprehension_interval',
        type=int,
        help='How often, in terms of epochs should the Q network be re-trained in the reference game. THe high default means that this is never run',
        default = 10000000
    )

    parser.add_argument(
        '--q2_unk_threshold',
        type=float,
        help="Float representing the entropy or distance threshold that is maximally tolerated to backprop the example. Otherwise, consider the example an UNK",
        default=100000
    )

    parser.add_argument(
        '--wandb_project',
        type=str,
        help='Name of the project for tracking in Weights and Biases',        
    )

    parser.add_argument(
        '--wandb_group',
        type=str,
        help='Name of the group / experiment to which this version (id) belongs',        
    )

    parser.add_argument(
        '--wandb_name',
        type=str,
        help='Name of this specific run',        
    )

    parser.add_argument(
        '--wavegan_disc_nupdates',
        type=int,
        help='On what interval, in steps, should the discriminator be updated? On other steps, the model updates the generator',
        default = 4
    )

    parser.add_argument(
        '--wavegan_q2_nupdates',
        type=int,
        help='On what interval, in steps, should the loss on the Q prediction of the Q2 labels be used to update the ! network ',
        default = 8
    )

    parser.add_argument(
        '--learning_rate',
        type=float,
        help="Float for the learning rate",
        default=1e-4
    )

    parser.add_argument(
        '--num_q2_training_epochs',
        type=int,
        help='Number of epochs to traine the adult model',
        default = 25
    )

    parser.add_argument(
        '--vocab',
        type=str,
        required=True,
        help='Space-separated vocabulary. Indices of words here will be used as the ground truth.'
    )

    parser.add_argument(
        '--q2_batch_size',
        type=int,
        help='Number of candidates to evaluate for each word to choose the best candidate',
        default = 6
    )

    parser.add_argument(
        '--q2_noise_probability',
        type=float,
        help="Probability that the action taken by Q2 is affected by noise and does not match Q's referent",
        default=0
    )

    # ema parameters
    parser.add_argument(
        '--emadir',
        type=str,
        required=True,
        help='EMA Weights Directory'
    )

    parser.add_argument(
        '--num_channels',
        type=int,
        default=13,
        help='Size of articulatory generator output'
    )

    parser.add_argument(
        '--kernel_len',
        type=int,
        default=7,
        help='Sets the generator kernel length, must be odd'
    )

    args = parser.parse_args()
    train_Q = True
    track_Q2 = bool(args.track_q2)
    vocab = args.vocab.split()

    ARCHITECTURE = args.architecture

    if args.synthesizer == 'ArticulationGAN':
        assert args.slice_len == 20480, "ArticulationGAN only supports a slice length of 20480"

    assert args.synthesizer in ("WavGAN","ArticulationGAN"), "synthesizer must be one of 'ArticulationGAN' or 'WavGAN'"

    assert args.architecture in ("eiwgan", 'fiwgan', 'ciwgan'), "architecture must be one of 'ciwgan', 'fiwgan' or 'eiwgan'"
    
    assert args.kernel_len % 2 == 1, f"generator kernel length must be odd, got: {args.kernel_len}"

    # Parameters
    device = torch.device("cuda" if torch.cuda.is_available() else "cpu")
    
    # load the vocal tract simulator
    if args.num_channels == 12:
        synthesis_checkpoint_path = args.emadir + "/mngu0_fema2w_12ch/best_mel_ckpt.pkl"
        synthesis_config_path = args.emadir + "/mngu0_fema2w_12ch/config.yml"
    elif args.num_channels == 13:
        synthesis_checkpoint_path = args.emadir + "/mngu0_fema2w_13ch/best_mel_ckpt.pkl"
        synthesis_config_path = args.emadir + "/mngu0_fema2w_13ch/config.yml"

    with open(synthesis_config_path) as f:
        synthesis_config = yaml.load(f, Loader=yaml.Loader)


    datadir = args.data_dir

    # Epochs and Intervals
    NUM_EPOCHS = args.num_epochs
    WAVEGAN_DISC_NUPDATES = args.wavegan_disc_nupdates
    WAVEGAN_Q2_NUPDATES = args.wavegan_q2_nupdates
    Q2_EPOCH_START = 0 # in case we want to only run Q2 after a certain epoch. Less of a concern when a fast Q2 is used
    WAV_OUTPUT_N = 5
    SAVE_INT = args.save_int
    PRODUCTION_START_EPOCH = args.production_start_epoch
    COMPREHENSION_INTERVAL = args.comprehension_interval
    SELECTION_THRESHOLD = args.q2_unk_threshold

    #Sizes of things
    SLICE_LEN = args.slice_len
    NUM_CATEG = len(args.vocab.split(' '))
    BATCH_SIZE = args.batch_size

    # GAN Learning rates
    LAMBDA = 10
    LEARNING_RATE = args.learning_rate
    BETA1 = 0.5
    BETA2 = 0.9
    
    # Verbosity
    label_stages = True

    # Q2 parameters
    NUM_Q2_TRAINING_EPOCHS = args.num_q2_training_epochs
    Q2_BATCH_SIZE = args.q2_batch_size
   
    gpu_properties = torch.cuda.get_device_properties('cuda')
    kwargs = {
       'project' :  args.wandb_project,        
       'config' : args.__dict__,
       'group' : args.wandb_group,
       'name' : args.wandb_name,
       'config': {
            'slurm_job_id' : os.getenv('SLURM_JOB_ID'),
            'gpu_name' : gpu_properties.name,
            'gpu_memory' : gpu_properties.total_memory
        }
    }
    wandb.init(**kwargs)

    logdir = os.path.join(args.log_dir, args.wandb_group, args.wandb_name, wandb.run.id)
    if not os.path.exists(logdir):
        os.makedirs(logdir)

    if ARCHITECTURE == "eiwgan":
        if NUM_CATEG != 4:
            raise ValueError('NUM_CATEG must be 4 for hard-coded word means in Eiwgan. Make this variable later.')
        word_means = np.array([[-.5,-.5],[-.5,.5],[.5,-.5],[.5,.5]])
        NUM_DIM = len(word_means[0])
        sigma = np.matrix([[.025,0],[0,.025]])
        
        dataset = AudioDataSet(datadir, SLICE_LEN, NUM_CATEG, vocab, word_means, sigma)

        word_means = torch.from_numpy(word_means).to(device)
        sigma = torch.from_numpy(sigma).to(device) 
    else:
        dataset = AudioDataSet(datadir, SLICE_LEN, NUM_CATEG, vocab)

    dataloader = DataLoader(
        dataset,
        BATCH_SIZE,
        shuffle=True,
        num_workers=1,
        drop_last=True
    )

    def make_new():
        if args.synthesizer == "WavGAN":
            G = WaveGANGenerator(slice_len=SLICE_LEN, ).to(device).train()
            D = WaveGANDiscriminator(slice_len=SLICE_LEN).to(device).train()
        elif args.synthesizer == "ArticulationGAN":
            padding_len = (int)((args.kernel_len - 1)/2)
            G = ArticulationGANGenerator(nch=args.num_channels, kernel_len=args.kernel_len, padding_len=padding_len, use_batchnorm=False).to(device).train()        
            D = ArticulationGANDiscriminator(slice_len=SLICE_LEN).to(device).train()
        EMA = load_model(synthesis_checkpoint_path, synthesis_config)
        EMA.remove_weight_norm()
        EMA = EMA.eval().to(device)        

        # Optimizers
        optimizer_G = optim.Adam(G.parameters(), lr=LEARNING_RATE, betas=(BETA1, BETA2))
        optimizer_D = optim.Adam(D.parameters(), lr=LEARNING_RATE, betas=(BETA1, BETA2))

        Q, optimizer_Q_to_G, optimizer_Q_to_Q, criterion_Q, criterion_Q2 = (None, None, None, None, None)
        if args.synthesizer == 'WavGAN':
            create_Q_network_func = WaveGANQNetwork 
        elif args.synthesizer == 'ArticulationGAN':
            create_Q_network_func = ArticulationGANQNetwork 
        else:
            raise NotImplementedError
        if train_Q:
            if args.architecture in ('ciwgan','fiwgan'):
                Q = create_Q_network_func(slice_len=SLICE_LEN, num_categ=NUM_CATEG).to(device).train()
            elif args.architecture == 'eiwgan':
                Q = create_Q_network_func(slice_len=SLICE_LEN, num_categ=NUM_DIM).to(device).train()
                # number of dimensions in the sematnic space, not number of words
            else:
                raise ValueError('Architecure not recognized! Must be fiwgan or ciwgan')

            #optimizer_Q_to_G = optim.RMSprop(G.parameters(), lr=LEARNING_RATE)
            optimizer_Q_to_QG = optim.RMSprop(it.chain(G.parameters(), Q.parameters()), lr=LEARNING_RATE)            
            # just update the G parameters            

            if args.architecture == 'fiwgan':
                print("Training a fiwGAN with ", NUM_CATEG, " categories.")
                criterion_Q = torch.nn.BCEWithLogitsLoss() # binary cross entropy                
            elif args.architecture == 'eiwgan':
                print("Training a eiwGAN with ", NUM_CATEG, " categories.")
                criterion_Q = EuclideanLoss()

            elif args.architecture == 'ciwgan':
                print("Training a ciwGAN with ", NUM_CATEG, " categories.")
                # NOTE: one hot -> category nr. transformation
                # CE loss needs logit, category -> loss
                criterion_Q = lambda inpt, target: torch.nn.CrossEntropyLoss()(inpt, target.max(dim=1)[1])
            else:
                raise ValueError('Architecure not recognized! Must be fiwgan or ciwgan')                


        if track_Q2:
            if ARCHITECTURE in ("ciwgan","fiwgan"):
                Q2 = create_Q_network_func(slice_len=SLICE_LEN, num_categ=NUM_CATEG).to(device).train()
            elif ARCHITECTURE == "eiwgan":
                Q2 = create_Q_network_func(slice_len=SLICE_LEN, num_categ=NUM_DIM).to(device).train()

            optimizer_Q2_to_QG = optim.RMSprop(it.chain(G.parameters(), Q.parameters()), lr=LEARNING_RATE)
            optimizer_Q2_to_Q2 = optim.RMSprop(Q2.parameters(), lr=LEARNING_RATE)

            if PRODUCTION_START_EPOCH > 0:
                optimizer_Q_to_Q = optim.RMSprop(Q.parameters(), lr=LEARNING_RATE)

            
            if ARCHITECTURE == 'fiwgan':
                criterion_Q2 = torch.nn.BCEWithLogitsLoss() # binary cross entropy

            elif ARCHITECTURE == "eiwgan":
                criterion_Q2 = EuclideanLoss()            
            
            elif ARCHITECTURE == "ciwgan":
                criterion_Q2 = lambda inpt, target: torch.nn.CrossEntropyLoss()(inpt, target.max(dim=1)[1])

            else:
                raise NotImplementedError        

        return G, D, EMA, optimizer_G, optimizer_D, Q, Q2, optimizer_Q_to_QG, optimizer_Q2_to_QG, optimizer_Q2_to_Q2, optimizer_Q_to_Q, criterion_Q, criterion_Q2

    # Load models    
    G, D, EMA, optimizer_G, optimizer_D, Q, Q2, optimizer_Q_to_QG, optimizer_Q2_to_QG, optimizer_Q2_to_Q2, optimizer_Q_to_Q, criterion_Q, criterion_Q2 = make_new()
    
    start_epoch = 0
    start_step = 0

    print("Starting a new training. MNLL does not have support for resuming traning")

    step = start_step

    Q2_network_path = 'saved_networks/adult_pretrained_Q_network_'+args.synthesizer+str(NUM_CATEG)+'_'+ARCHITECTURE+'.torch'

    use_cached_Q2 = False
    if os.path.exists(Q2_network_path) and use_cached_Q2:
        print('Loading a Previous Adult Q2 CNN Network')
        Q2 = torch.load(Q2_network_path).to(device)

    else:
        print('Training an Adult Q2 CNN Network')
        step = start_step
        for epoch in range(start_epoch, NUM_Q2_TRAINING_EPOCHS):
            print("Epoch {} of {}".format(epoch, NUM_Q2_TRAINING_EPOCHS))
            print("-----------------------------------------")

            pbar = tqdm(dataloader)            
            for i, trial in enumerate(pbar):            
                reals = trial[0].to(device)
                labels = trial[1].to(device)  
                if ARCHITECTURE == 'eiwgan':  
                    continuous_labels = trial[2].to(device)
                optimizer_Q2_to_Q2.zero_grad()
                Q2_logits = Q2(reals)    
                
                if ARCHITECTURE == 'ciwgan':
                    Q2_comprehension_loss = criterion_Q(Q2_logits, labels[:,0:NUM_CATEG]) # Note we exclude the UNK label --  child never intends to produce unk
                elif ARCHITECTURE == 'fiwgan':
                    Q2_comprehension_loss = criterion_Q(Q2_logits, labels)
                elif ARCHITECTURE == "eiwgan":                      
                    Q2_comprehension_loss = torch.mean(criterion_Q(Q2_logits, continuous_labels))

                Q2_comprehension_loss.backward()

                wandb.log({"Loss/Q2 to Q2": Q2_comprehension_loss.detach().item()}, step=step)
                optimizer_Q2_to_Q2.step()
                step += 1
        if not os.path.exists('saved_networks/'):
            os.makedirs('saved_networks/')
        torch.save(Q2, 'saved_networks/adult_pretrained_Q_network_'+args.synthesizer+str(NUM_CATEG)+'_'+ARCHITECTURE+'.torch')
    
    # freeze Q2
    Q2.eval()        
    for p in Q2.parameters():
        p.requires_grad = False

    for epoch in range(start_epoch + 1, NUM_EPOCHS):

        print("Epoch {} of {}".format(epoch, NUM_EPOCHS))
        print("-----------------------------------------")
        t1 = time.time()

        pbar = tqdm(dataloader)        

        for i, trial in enumerate(pbar):
            
            reals = trial[0].to(device)
            labels = trial[1].to(device)            

            if (epoch <= PRODUCTION_START_EPOCH) or (epoch % COMPREHENSION_INTERVAL == 0):


                # Just train the Q network from external data
                if ARCHITECTURE == 'eiwgan':
                    # pretraining not implemented yet for eiwgan. Should be simple though -- Q(reals) in the same way, with a Euclidean loss function                
                    adult_label_to_recover = trial[2].to(device)   
                elif ARCHITECTURE in {'ciwgan', 'fiwgan'}:
                    adult_label_to_recover = trial[1].to(device)
                    
                    
                    # need to check adult_label_to_recover still works -- should probably be trails[1].to_device() 
                
                if label_stages:
                    print('Updating Child Q network to identify referents')

                optimizer_Q_to_Q.zero_grad()
                child_recovers_from_adult = Q(reals)
                Q_comprehension_loss = torch.mean(criterion_Q2(child_recovers_from_adult, adult_label_to_recover))                

                Q_comprehension_loss.backward()
                wandb.log({"Loss/Q to Q": Q_comprehension_loss.detach().item()}, step=step)
                optimizer_Q_to_Q.step()
                step += 1
                            

            else:
                # Discriminator Update
                t2 = time.time()
                optimizer_D.zero_grad()                

                epsilon = torch.rand(BATCH_SIZE, 1, 1, device=device).repeat(1, 1, SLICE_LEN)
                
                if ARCHITECTURE == "eiwgan":
                    # draw from the semantic space a c that will need to be encoded
                
                    words = torch.nn.functional.one_hot(torch.randint(0, NUM_CATEG, (BATCH_SIZE,)),
                             num_classes=NUM_CATEG).detach().numpy() # randomly generate a bunch of one-hots
                    word_indices = [x[1] for x in np.argwhere(words)]                                                                                       
                    c = sample_multivatiate_normal(word_indices, word_means, sigma, NUM_CATEG, BATCH_SIZE)                    
                    _z = torch_uniform([BATCH_SIZE, 100 - NUM_DIM], -1,1, device) 
                    z = torch.cat((c, _z), dim=1)


                elif ARCHITECTURE == 'ciwgan':
                    c = get_architecture_appropriate_c(ARCHITECTURE, NUM_CATEG, BATCH_SIZE)
                    _z = torch_uniform([BATCH_SIZE, 100 - (NUM_CATEG + 1)], -1, 1, device)                    
                    zeros = torch.zeros([BATCH_SIZE,1], device = device)
                    z = torch.cat((c, zeros, _z), dim=1)
                elif ARCHITECTURE == 'fiwgan': 
                    c = get_architecture_appropriate_c(ARCHITECTURE, NUM_CATEG, BATCH_SIZE)
                    _z = torch_uniform([BATCH_SIZE, 100 - NUM_CATEG], -1, 1, device)
                    z = torch.cat((c, _z), dim=1)
                else:
                    raise NotImplementedError
                
                if args.synthesizer == "WavGAN":    
                    fakes = G(z)
                elif args.synthesizer == "ArticulationGAN":    
                    fakes = synthesize(EMA, G(z).permute(0, 2, 1), synthesis_config, step)                    
             
                # shuffle the reals so that the matched item for discrim is not necessarily from the same referent. This is because the GAN is learning to distinguish *unconditioned* draws from G with real examples                
                shuffled_reals = reals[torch.randperm(reals.shape[0]),:,:]

                penalty = gradient_penalty(G, D, shuffled_reals, fakes, epsilon)
                D_loss = torch.mean(D(fakes) - D(shuffled_reals) + LAMBDA * penalty)
                
                wandb.log({"Loss/D": D_loss.detach().item()}, step=step)
                D_loss.backward()
                if label_stages:
                    print('Discriminator update!')
                optimizer_D.step()            
                optimizer_D.zero_grad()
                t3 = time.time()
                time_checkpoint(t2, t3, 'Discriminator update', step)


                if i % WAVEGAN_DISC_NUPDATES == 0:
                    t4 = time.time()
                    optimizer_G.zero_grad()      
                    EMA.zero_grad()                        
                    
                    if label_stages:
                        print('D -> G  update')
                    
                    if ARCHITECTURE == "eiwgan":
                        # draw from the semantic space a c that will need to be encoded
                
                        words = torch.nn.functional.one_hot(torch.randint(0, NUM_CATEG, (BATCH_SIZE,)),
                             num_classes=NUM_CATEG).detach().numpy() # randomly generate a bunch of one-hots
                        word_indices = [x[1] for x in np.argwhere(words)]                                                                    
                        c = sample_multivatiate_normal(word_indices, word_means, sigma, NUM_CATEG, BATCH_SIZE)                        
                        _z = torch_uniform([BATCH_SIZE, 100 - NUM_DIM], -1,1, device)                    
                        z = torch.cat((c, _z), dim=1)
                    elif ARCHITECTURE == 'fiwgan':
                        c = get_architecture_appropriate_c(ARCHITECTURE, NUM_CATEG, BATCH_SIZE)
                        _z = torch_uniform([BATCH_SIZE, 100 - NUM_CATEG], -1, 1, device)
                        z = torch.cat((c, _z), dim=1)
                    elif ARCHITECTURE == 'ciwgan':
                        c = get_architecture_appropriate_c(ARCHITECTURE, NUM_CATEG, BATCH_SIZE)
                        _z = torch_uniform([BATCH_SIZE, 100 - (NUM_CATEG + 1)], -1, 1, device)
                        zeros = torch.zeros([BATCH_SIZE,1], device = device)
                        z = torch.cat((c, zeros, _z), dim=1)

                    if args.synthesizer == "WavGAN":
                        G_z_for_G_update = G(z) # generate again using the same labels
                    elif args.synthesizer == "ArticulationGAN":
                        articul_out = G(z)
                        G_z_for_G_update = synthesize(EMA, articul_out.permute(0, 2, 1), synthesis_config, step)

                    # G Loss                    
                    G_loss = torch.mean(-D(G_z_for_G_update))
                    G_loss.backward(retain_graph=True)
                    # Update
                    optimizer_G.step()
                    optimizer_G.zero_grad()
                    if label_stages:
                        print('Generator update!')
                    wandb.log({"Loss/G": G_loss.detach().item()}, step=step)
                    t5 = time.time()
                    time_checkpoint(t4, t5, 'D -> G update', step)


                    if (epoch % WAV_OUTPUT_N == 0) & (i <= 1):
                        t6 = time.time()
                        print('Sampling .wav outputs (but not running them through Q2)...')
                        as_words = torch.from_numpy(words).to(device) if ARCHITECTURE == 'eiwgan' else c
                        write_out_wavs(ARCHITECTURE, G_z_for_G_update, as_words, vocab, logdir, epoch)
                        t7 = time.time()
                        time_checkpoint(t6, t7, 'WAV writeout', step)                        
                        # but don't do anything with it; just let it write out all of the audio files
                
                    # Q2 Loss: Update G and Q to better imitate the Q2 model
                    if (i != 0) and track_Q2 and (i % WAVEGAN_Q2_NUPDATES == 0) & (epoch >= Q2_EPOCH_START):
                        
                        if label_stages:
                            print('Starting Q2 evaluation...')                        

                        t8 = time.time()
                        optimizer_Q2_to_QG.zero_grad() # clear the gradients for the Q update

                        selected_candidate_wavs = []  
                        selected_Q_estimates = []

                        print('Choosing '+str(Q2_BATCH_SIZE)+' best candidates for each word...')

                        # with profile(activities=[ProfilerActivity.CUDA], record_shapes=True) as prof:
                        #    with record_function("num_candidates_section"):

                        if ARCHITECTURE == 'ciwgan':
                            predicted_value_loss = torch.nn.CrossEntropyLoss()
                            selected_referents = []
                            for categ_index in range(NUM_CATEG):
                                
                                num_candidates_to_consider_per_word = 1 # increasing this breaks stuff. Results in considering a larger space

                                # generate a large numver of possible candidates
                                candidate_referents = torch.zeros([Q2_BATCH_SIZE*num_candidates_to_consider_per_word, NUM_CATEG+1], device=device)
                                candidate_referents[:,categ_index] = 1                                     
                                _z = torch_uniform([Q2_BATCH_SIZE*num_candidates_to_consider_per_word, 100 - (NUM_CATEG + 1)], -1, 1, device)                                

                                # generate new candidate wavs
                                if args.synthesizer == "WavGAN":
                                    candidate_wavs = G(torch.cat((candidate_referents, _z), dim=1))
                                elif args.synthesizer == "ArticulationGAN":
                                    candidate_wavs = synthesize(EMA, G(torch.cat((candidate_referents, _z), dim=1)).permute(0, 2, 1), synthesis_config, step)                                
                                candidate_Q_estimates = Q(candidate_wavs)

                                # select the Q2_BATCH_SIZE items that are most likely to produce the correct response
                                candidate_predicted_values = torch.Tensor([predicted_value_loss(candidate_Q_estimates[i], candidate_referents[i,0:NUM_CATEG]) for i in range(candidate_referents.shape[0])])                                
                                # order by their predicted score
                                candidate_ordering = torch.argsort(candidate_predicted_values, dim=- 1, descending=False, stable=False)

                                # select a subset of the candidates
                                selected_candidate_wavs.append(torch.narrow(candidate_wavs[candidate_ordering,:], dim=0, start=0, length=Q2_BATCH_SIZE)[:,0].clone())
                                selected_referents.append(torch.narrow(candidate_referents[candidate_ordering,:], dim=0, start=0, length=Q2_BATCH_SIZE).clone())
                                selected_Q_estimates.append(torch.narrow(candidate_Q_estimates[candidate_ordering,:], dim=0, start=0, length=Q2_BATCH_SIZE).clone())

                                del candidate_referents
                                del candidate_wavs
                                del candidate_Q_estimates
                                gc.collect()
                                torch.cuda.empty_cache()
                            

                            print('collapsing candidates')
                            selected_candidate_wavs = torch.vstack(selected_candidate_wavs)
                            selected_referents =  torch.vstack(selected_referents)
                            selected_Q_estimates = torch.vstack(selected_Q_estimates)  

                        if ARCHITECTURE == 'fiwgan':
                            predicted_value_loss = torch.nn.BCEWithLogitsLoss()
                            selected_referents = []
                            for categ_index in range(NUM_CATEG):
                                
                                num_candidates_to_consider_per_word = 1 # increasing this breaks stuff. Results in considering a larger space

                                # generate a large numver of possible candidates
                                candidate_referents = np.zeros([Q2_BATCH_SIZE*num_candidates_to_consider_per_word, NUM_CATEG], dtype=np.float32)
                                candidate_referents[:,categ_index] = 1     
                                candidate_referents = torch.from_numpy(candidate_referents).to(device)                                
                                _z = torch_uniform([Q2_BATCH_SIZE*num_candidates_to_consider_per_word, 100 - NUM_CATEG], -1, 1, device)


                                # generate new candidate wavs
                                if args.synthesizer == "WavGAN":
                                    candidate_wavs = G(torch.cat((candidate_referents, _z), dim=1))
                                elif args.synthesizer == "ArticulationGAN":
                                    candidate_wavs = synthesize(EMA, G(torch.cat((candidate_referents, _z), dim=1)).permute(0, 2, 1), synthesis_config, step)                                

                                candidate_Q_estimates = Q(candidate_wavs)

                                # select the Q2_BATCH_SIZE items that are most likely to produce the correct response
                                candidate_predicted_values = torch.Tensor([predicted_value_loss(candidate_Q_estimates[i], candidate_referents[i,0:NUM_CATEG]) for i in range(candidate_referents.shape[0])])                                
                                # order by their predicted score
                                candidate_ordering = torch.argsort(candidate_predicted_values, dim=- 1, descending=False, stable=False)

                                # select a subset of the candidates
                                selected_candidate_wavs.append(torch.narrow(candidate_wavs[candidate_ordering,:], dim=0, start=0, length=Q2_BATCH_SIZE)[:,0].clone())
                                selected_referents.append(torch.narrow(candidate_referents[candidate_ordering,:], dim=0, start=0, length=Q2_BATCH_SIZE).clone())
                                selected_Q_estimates.append(torch.narrow(candidate_Q_estimates[candidate_ordering,:], dim=0, start=0, length=Q2_BATCH_SIZE).clone())

                                del candidate_referents
                                del candidate_wavs
                                del candidate_Q_estimates
                                gc.collect()
                                torch.cuda.empty_cache()

                            print('collapsing candidates')
                            selected_candidate_wavs = torch.vstack(selected_candidate_wavs)
                            selected_referents =  torch.vstack(selected_referents)
                            selected_Q_estimates = torch.vstack(selected_Q_estimates)  
                        
                        elif ARCHITECTURE == 'eiwgan':                            
                            
                            selected_meanings = []
                            selected_referents = []
                            for categ_index in range(NUM_CATEG):
                                
                                # increasing this breaks stuff. Results in considering a larger space
                                num_candidates_to_consider_per_word = 12 

                                # propagae the categorical label associated with the Gaussian for checking what Q2 infers
                                candidate_referents = torch.zeros([Q2_BATCH_SIZE*num_candidates_to_consider_per_word, NUM_CATEG+1], device=device)
                                candidate_referents[:,categ_index] = 1                                                                
                                                                
                                #candidate_meanings rather than candidate references                                
                                candidate_meanings = sample_multivatiate_normal_for_categ(categ_index, word_means, sigma, Q2_BATCH_SIZE*num_candidates_to_consider_per_word)
                                _z = torch_uniform([Q2_BATCH_SIZE*num_candidates_to_consider_per_word, 100 - NUM_DIM], -1,1, device) 

                                # generate new candidate wavs
                                if args.synthesizer == "WavGAN":
                                    candidate_wavs = G(torch.cat((candidate_meanings, _z), dim=1))
                                elif args.synthesizer == "ArticulationGAN":                                        
                                    candidate_wavs = synthesize(EMA, G(torch.hstack([candidate_meanings, _z])).permute(0, 2, 1), synthesis_config, step)

                                candidate_Q_estimates = Q(candidate_wavs)

                                # select the Q2_BATCH_SIZE items that are most likely to produce the correct response -- those that have the smallest distance under the model

                                # compute the distances
                                candidate_predicted_values = criterion_Q2(candidate_Q_estimates, candidate_meanings)

                                # order by their predicted score
                                candidate_ordering = torch.argsort(candidate_predicted_values, dim=- 1, descending=True, stable=False)

                                # select a subset of the candidates
                                selected_candidate_wavs.append(torch.narrow(candidate_wavs[candidate_ordering,:], dim=0, start=0, length=Q2_BATCH_SIZE)[:,0])
                                selected_meanings.append(torch.narrow(candidate_meanings[candidate_ordering,:], dim=0, start=0, length=Q2_BATCH_SIZE))
                                selected_referents.append(torch.narrow(candidate_referents[candidate_ordering,:], dim=0, start=0, length=Q2_BATCH_SIZE))
                                selected_Q_estimates.append(torch.narrow(candidate_Q_estimates[candidate_ordering,:], dim=0, start=0, length=Q2_BATCH_SIZE))


                                del candidate_meanings
                                del candidate_referents
                                del candidate_wavs
                                del candidate_Q_estimates
                                gc.collect()
                                torch.cuda.empty_cache()
                            

                            print('collapsing candidates')
                            selected_candidate_wavs = torch.vstack(selected_candidate_wavs)
                            selected_meanings =  torch.vstack(selected_meanings)
                            selected_referents = torch.vstack(selected_referents)
                            selected_Q_estimates = torch.vstack(selected_Q_estimates)  

                        
                        # import pdb; pdb.set_trace()

                        t9 = time.time()
                        time_checkpoint(t8, t9, 'Utterance selection', step)                        


                        print('Recognizing G output with Q2 model...')
                        t10 = time.time()                        

                        Q2_features = Q2_cnn(selected_candidate_wavs.unsqueeze(1), Q2, ARCHITECTURE)
                        assert len(Q2_features.shape) == 2

                        replacement_features = get_replacement_features(ARCHITECTURE, Q2_features.shape[0], Q2_features.shape[1], len(vocab), device)
                        mixed_Q2_features = add_noise_to_label(Q2_features, replacement_features, args.q2_noise_probability, device)

                        if ARCHITECTURE == 'ciwgan':
                            mixed_indices_of_recognized_words = get_non_UNK_in_Q2_ciwgan(mixed_Q2_features, SELECTION_THRESHOLD, device)
                            pure_indices_of_recognized_words = get_non_UNK_in_Q2_ciwgan(Q2_features, SELECTION_THRESHOLD, device)
                        
                        elif ARCHITECTURE == 'fiwgan':
                            mixed_indices_of_recognized_words = get_non_UNK_in_Q2_fiwgan(mixed_Q2_features, SELECTION_THRESHOLD, device)
                            pure_indices_of_recognized_words = get_non_UNK_in_Q2_fiwgan(Q2_features, SELECTION_THRESHOLD, device)
                        
                        elif ARCHITECTURE == "eiwgan":                            
                            mixed_indices_of_recognized_words = get_non_UNK_in_Q2_eiwgan(mixed_Q2_features, word_means, SELECTION_THRESHOLD, device)
                            pure_indices_of_recognized_words = get_non_UNK_in_Q2_eiwgan(Q2_features, word_means, SELECTION_THRESHOLD, device)
                        else:
                            raise NotImplementedError
                        
                        total_recognized_words = len(pure_indices_of_recognized_words)

                        if len(mixed_indices_of_recognized_words) > 0:
                            
                            print('Comparing Q predictions to Q2 output')        

                            # Q_of_selected_candidates is the expected value of each utterance

                            #Q_prediction = torch.softmax(selected_Q_estimates, dim=1)  
                            zero_tensor = torch.zeros(selected_Q_estimates.shape[0],1, device=device)  # for padding the UNKs, in logit space                              
    
                            # this is a one shot game for each reference, so implicitly the value before taking the action is 0. I might update this later, i.e., think about this in terms of sequences                   
                                                    
                            # compute the cross entropy between the Q network and the Q2 outputs, which are class labels recovered by the adults                                                    
                            if ARCHITECTURE == 'ciwgan':    
                        
                                Q_prediction = torch.softmax(selected_Q_estimates, dim=1)
                                augmented_Q_prediction = torch.log(torch.hstack((Q_prediction, zero_tensor)) + .0000001)
                                
                                mixed_Q2_loss = criterion_Q2(augmented_Q_prediction[mixed_indices_of_recognized_words], mixed_Q2_features[mixed_indices_of_recognized_words])   
                                with torch.no_grad():
                                    Q2_loss = criterion_Q2(augmented_Q_prediction[pure_indices_of_recognized_words], Q2_features[pure_indices_of_recognized_words])   

                                if not torch.equal(torch.argmax(selected_referents, dim=1), torch.argmax(Q_prediction, dim =1)):
                                    print("Child model produced an utterance that they don't think will invoke the correct action. Consider choosing action from a larger set of actions. Disregard if this is early in training and the Q network is not trained yet.")

                                # count the number of words that Q recovers the same thing as Q2
                                Q_recovers_Q2 = torch.eq(torch.argmax(augmented_Q_prediction[pure_indices_of_recognized_words], dim=1), torch.argmax(Q2_features[pure_indices_of_recognized_words], dim=1)).cpu().numpy().tolist()
                                Q2_recovers_child = torch.eq(torch.argmax(selected_referents[pure_indices_of_recognized_words], dim=1), torch.argmax(Q2_features[pure_indices_of_recognized_words], dim=1)).cpu().numpy().tolist()

                            elif ARCHITECTURE == 'fiwgan':

                                Q_prediction = torch.softmax(selected_Q_estimates, dim=1)
                                augmented_Q_prediction = torch.log(Q_prediction + .0000001)   
                                mixed_Q2_loss = criterion_Q2(augmented_Q_prediction[mixed_indices_of_recognized_words], mixed_Q2_features[mixed_indices_of_recognized_words])   
                                with torch.no_grad():
                                    Q2_loss = criterion_Q2(augmented_Q_prediction[pure_indices_of_recognized_words], Q2_features[pure_indices_of_recognized_words])   
                                def count_binary_vector_matches(raw_set1, raw_set2):
                                    matches_mask = []
                                    threshold = 0.5
                                    binarize = lambda vector : (vector >= threshold).int()
                                    set1, set2 = binarize(raw_set1), binarize(raw_set2)
                                    assert set1.shape == set2.shape
                                    for i in range(set1.shape[0]):
                                        match_int = 1 if torch.all(set1[i] == set2[i]) else 0
                                        matches_mask.append(match_int)
                                    return matches_mask

                                Q_recovers_Q2 = count_binary_vector_matches(augmented_Q_prediction[pure_indices_of_recognized_words], Q2_features[pure_indices_of_recognized_words])
                                Q2_recovers_child = count_binary_vector_matches(selected_referents[pure_indices_of_recognized_words], Q2_features[pure_indices_of_recognized_words])
                            
                            elif ARCHITECTURE == 'eiwgan': 
                                Q_prediction = selected_Q_estimates
                                embeddings_path = os.path.join(logdir,'meaning_embeddings')
                                if not os.path.exists(embeddings_path):
                                    os.makedirs(embeddings_path)

                                #'Write out the initial vectors, the Q predictions, and the Q2 interpretations
                                pd.DataFrame(selected_meanings.detach().cpu().numpy()).to_csv(os.path.join(embeddings_path,str(epoch)+'_selected_meaning.csv'))
                                pd.DataFrame(Q_prediction.detach().cpu().numpy()).to_csv(os.path.join(embeddings_path,str(epoch)+'_Q_prediction.csv'))
                                pd.DataFrame(Q2_features.detach().cpu().numpy()).to_csv(os.path.join(embeddings_path,str(epoch)+'_Q2_sem_vecs.csv'))

                                Q2_loss = torch.mean(criterion_Q2(Q_prediction[mixed_indices_of_recognized_words], mixed_Q2_features[mixed_indices_of_recognized_words]))                                
                                print('Check if we recover the one-hot that was used to draw the continuously valued vector')                                
                                Q2_recovers_child = torch.eq(torch.argmax(selected_referents[pure_indices_of_recognized_words], dim=1), one_hot_classify_sem_vector(Q2_features[pure_indices_of_recognized_words], word_means)).cpu().numpy().tolist()                                
                                                                                                                    
                            #this is where we would compute the loss
                            if args.backprop_from_Q2:
                                if ARCHITECTURE in ('ciwgan', 'fiwgan'):
                                    mixed_Q2_loss.backward(retain_graph=True)
                                elif ARCHITECTURE == 'eiwgan':
                                    Q2_loss.backward(retain_graph=True)
                                else:
                                    raise NotImplementedError
                            else:
                                print('Computing Q2 network loss but not backpropagating...')
                                
                            # print('Gradients on the Q network:')
                            # print('Q layer 0: '+str(np.round(torch.sum(torch.abs(Q.downconv_0.conv.weight.grad)).cpu().numpy(), 10)))
                            # print('Q layer 1: '+str(np.round(torch.sum(torch.abs(Q.downconv_1.conv.weight.grad)).cpu().numpy(), 10)))
                            # print('Q layer 2: '+str(np.round(torch.sum(torch.abs(Q.downconv_2.conv.weight.grad)).cpu().numpy(), 10)))
                            # print('Q layer 3: '+str(np.round(torch.sum(torch.abs(Q.downconv_3.conv.weight.grad)).cpu().numpy(), 10)))
                            # print('Q layer 4: '+str(np.round(torch.sum(torch.abs(Q.downconv_4.conv.weight.grad)).cpu().numpy(), 10)))

                            #print('Q2 -> Q update!')
                            #this is where we would do the step
                            if args.backprop_from_Q2:
                                print('Q2 -> Q update!')
                                optimizer_Q2_to_QG.step()
                            optimizer_Q2_to_QG.zero_grad()

                            total_Q2_recovers_child = np.sum(Q2_recovers_child)

                            if ARCHITECTURE in ('ciwgan', 'fiwgan'):
                                total_Q_recovers_Q2 = np.sum(Q_recovers_Q2)                                                            

                            wandb.log({"Loss/Q2 to Q": Q2_loss.detach().item()}, step=step)
                        
                        if len(pure_indices_of_recognized_words) == 0:
                            if ARCHITECTURE in ('eiwgan','ciwgan'):
                                total_Q2_recovers_child = 0
                            if ARCHITECTURE  == 'ciwgan':
                                total_Q_recovers_Q2 = 0

                        wandb.log({"Metric/Number of Referents Recovered by Q2": total_Q2_recovers_child}, step=step)

                        if ARCHITECTURE  in ('ciwgan', 'fiwgan'):
                            # How often does the Q network repliacte the Q2 network
                            wandb.log({"Metric/Number of Q2 references replicated by Q": total_Q_recovers_Q2}, step=step)
                            wandb.log({"Metric/Proportion Recognized Words Among Total": total_recognized_words / (Q2_BATCH_SIZE *NUM_CATEG)}, step=step) 


                        t11 = time.time()                        
                        time_checkpoint(t10, t11, 'adult evaluation', step)
                        

                   
                    if label_stages:
                        print('Q -> G, Q update')
                    t12 = time.time()

                    if ARCHITECTURE == 'ciwgan':
                        c = get_architecture_appropriate_c(ARCHITECTURE, NUM_CATEG, BATCH_SIZE)
                        _z = torch_uniform([BATCH_SIZE, 100 - (NUM_CATEG + 1)], -1, 1, device)
                        zeros = torch.zeros([BATCH_SIZE,1], device = device)
                        z = torch.cat((c, zeros, _z), dim=1)

                    if ARCHITECTURE == 'fiwgan':
                        c = get_architecture_appropriate_c(ARCHITECTURE, NUM_CATEG, BATCH_SIZE)
                        _z = torch_uniform([BATCH_SIZE, 100 - NUM_CATEG], -1, 1, device)
                        z = torch.cat((c, _z), dim=1)
                    
                    elif ARCHITECTURE == "eiwgan":
                        # draw from the semantic space a c that will need to be encoded
                
                        words = torch.nn.functional.one_hot(torch.randint(0, NUM_CATEG, (BATCH_SIZE,)),
                             num_classes=NUM_CATEG).detach().numpy() # randomly generate a bunch of one-hots
                        word_indices = [x[1] for x in np.argwhere(words)]                                                                    
                        c = sample_multivatiate_normal(word_indices, word_means, sigma, NUM_CATEG, BATCH_SIZE)
                        _z = torch_uniform([BATCH_SIZE, 100 - NUM_DIM], -1,1, device)
                        z = torch.cat((c, _z), dim=1)                            
                    
                    if args.synthesizer == "WavGAN":
                        G_z_for_Q_update = G(z) # generate again using the same labels
                    elif args.synthesizer == "ArticulationGAN":
                        G_z_for_Q_update = synthesize(EMA, G(z).permute(0, 2, 1), synthesis_config, step) 

                    optimizer_Q_to_QG.zero_grad()
                    if ARCHITECTURE == "eiwgan":
                        
                        Q_production_loss = torch.mean(criterion_Q(Q(G_z_for_Q_update), c))
                        # distance in the semantic space between what the child expects the adult to revover and what the child actually does

                    elif ARCHITECTURE in {"ciwgan", "fiwgan"}:
                                                
                        Q_production_loss = criterion_Q(Q(G_z_for_Q_update), c[:,0:NUM_CATEG])

                    Q_production_loss.backward()
                    wandb.log({"Loss/Q to G": Q_production_loss.detach().item()}, step=step)
                    optimizer_Q_to_QG.step()
                    optimizer_Q_to_QG.zero_grad()

                    t13 = time.time()
                    time_checkpoint(t12, t13, 'Q -> G update', step) 
                
                t16 = time.time()
                time_checkpoint(t2, t16, 'Step duration', step)
                step += 1
                
        # save out the articulation images
        if 'articul_out' in locals(): # may be undefined when fitting Q2
            t14 = time.time()
            artic_path = os.path.join(logdir,'artic_trajectories',str(epoch))
            if not os.path.exists(artic_path):
                os.makedirs(artic_path)

            for i in range(args.num_channels):
                articul = articul_out[0,i,:].cpu().detach().numpy()                    
                plt.plot(range(len(articul)), articul)
                plt.savefig(os.path.join(artic_path, "articulation_channel_"+str(i)+".png"))
                plt.close()

            t15 = time.time()
            time_checkpoint(t14, t15, 'Artic images', epoch)                 

        t17 = time.time()
        time_checkpoint(t1, t17, 'Epoch duration', epoch)

        if epoch % SAVE_INT == 0:
            if G is not None:
                torch.save(G.state_dict(), os.path.join(logdir, f'epoch{epoch}_step{step}_G.pt'))
            if D is not None:
                torch.save(D.state_dict(), os.path.join(logdir, f'epoch{epoch}_step{step}_D.pt'))
            if train_Q:
                torch.save(Q.state_dict(), os.path.join(logdir, f'epoch{epoch}_step{step}_Q.pt'))                
                # these is no Q2 network to save, nor QQ            

            if optimizer_G is not None:
                torch.save(optimizer_G.state_dict(), os.path.join(logdir, f'epoch{epoch}_step{step}_Gopt.pt'))
            if optimizer_D is not None:
                torch.save(optimizer_D.state_dict(), os.path.join(logdir, f'epoch{epoch}_step{step}_Dopt.pt'))
            if train_Q:
                torch.save(optimizer_Q_to_QG.state_dict(), os.path.join(logdir, f'epoch{epoch}_step{step}_Q_to_Gopt.pt'))            
            if train_Q and track_Q2 and optimizer_Q2_to_QG is not None:
                torch.save(optimizer_Q2_to_QG.state_dict(), os.path.join(logdir, f'epoch{epoch}_step{step}_Q_to_Q2opt.pt'))

            if ('last_path_prefix' in locals()) or ('last_path_prefix' in globals()):
                os.system('rm '+last_path_prefix)

            last_path_prefix = os.path.join(logdir, 'epoch'+str(epoch)+'_step'+str(step)+'*')<|MERGE_RESOLUTION|>--- conflicted
+++ resolved
@@ -206,14 +206,9 @@
     return_tensor = None
     if architecture == 'ciwgan':
         random_labels = torch.randint(low=0, high=vocab_size, size = (num_examples,), device=device)
-<<<<<<< HEAD
         onehot_per_word = F.one_hot(random_labels, num_classes = vocab_size).to(device)
         zero_tensor = torch.zeros(num_examples,1, device=device)        
         return_tensor = torch.hstack([onehot_per_word, zero_tensor])
-=======
-        onehot_per_word = F.one_hot(random_labels, num_classes = vocab_size + 1).to(device)
-        return_tensor = onehot_per_word
->>>>>>> 0668dac7
     elif architecture == 'fiwgan':
         # high parameter is exclusive
         return_tensor = torch.randint(low=0, high=2, size = (num_examples, feature_size), device=device)   
