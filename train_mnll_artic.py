--- conflicted
+++ resolved
@@ -98,9 +98,9 @@
 def get_architecture_appropriate_c(architecture, num_categ, batch_size):
     if ARCHITECTURE == 'ciwgan':
         c = torch.nn.functional.one_hot(torch.randint(0, num_categ, (batch_size,)),
-                                                num_classes=num_categ).to(device)
+                                                num_classes=num_categ, device=device)
     elif ARCHITECTURE == 'fiwgan':
-        c = torch.FloatTensor(batch_size, num_categ).bernoulli_().to(device)
+        c = torch.tensor([batch_size, num_categ], device=device).bernoulli_()
     else:
         assert False, "Architecture not recognized."
     return c
@@ -163,22 +163,22 @@
     log_probs = torch.log(Q_network_probs + .000000001)
     prod = Q_network_probs * log_probs
     entropy = -torch.sum(prod, dim =1)        
-    indices_of_recognized_words = torch.argwhere( entropy <= torch.Tensor([threshold]).to(device)).flatten()
+    indices_of_recognized_words = torch.argwhere( entropy <= torch.tensor([threshold], device=device)).flatten()
     return indices_of_recognized_words
 
 def get_non_UNK_in_Q2_fiwgan(Q_network_features, threshold, device):
     closest_vertices = torch.round(Q_network_features)
     distance = EuclideanLoss()
     distances = distance(Q_network_features, closest_vertices)
-    assert distances.shape == (Q_network_features.shape[0],)
-    indices_of_recognized_words = torch.argwhere( distances <= torch.Tensor([threshold]).to(device)).flatten()
+    #assert distances.shape == (Q_network_features.shape[0],)
+    indices_of_recognized_words = torch.argwhere( distances <= torch.tensor([threshold], device=device)).flatten()
     return indices_of_recognized_words
 
 def get_non_UNK_in_Q2_eiwgan(Q_network_features, word_means, threshold, device):
     distances = get_sem_vector_distance_to_means(Q_network_features, word_means)
     best = torch.min(distances, 0).values
-    assert best.shape == (Q_network_features.shape[0],)
-    indices_of_recognized_words = torch.argwhere( best <= torch.Tensor([threshold]).to(device)).flatten()
+    #assert best.shape == (Q_network_features.shape[0],)
+    indices_of_recognized_words = torch.argwhere( best <= torch.tensor([threshold], device=device)).flatten()
     return indices_of_recognized_words
 
 def one_hot_classify_sem_vector(Q2_sem_vecs, word_means):
@@ -187,13 +187,12 @@
     best = torch.argmin(distances,0)
     return best
 
-def get_sem_vector_distance_to_means(Q2_sem_vecs, word_means):
-    word_means = torch.from_numpy(np.array(word_means)).to(device)     
+def get_sem_vector_distance_to_means(Q2_sem_vecs, word_means):    
     dists = [] 
     for x in range(word_means.shape[0]):
         dists.append(torch.sqrt(torch.sum((Q2_sem_vecs - word_means[x]) ** 2, dim=1)))    
     distances = torch.vstack(dists)
-    assert distances.shape == (word_means.shape[0], Q2_sem_vecs.shape[0])
+    #assert distances.shape == (word_means.shape[0], Q2_sem_vecs.shape[0])
     return distances
 
 class EuclideanLoss(nn.Module):
@@ -206,27 +205,24 @@
 def get_replacement_features(architecture, num_examples, feature_size, device):
     return_tensor = None
     if architecture == 'ciwgan':
-        random_labels = torch.randint(low=0, high=vocab_size, size = (num_examples,))
-        onehot_per_word = F.one_hot(random_labels, num_classes = vocab_size)
+        random_labels = torch.randint(low=0, high=vocab_size, size = (num_examples,), device=device)
+        onehot_per_word = F.one_hot(random_labels, num_classes = vocab_size, device=device)
         return_tensor = onehot_per_word
     elif architecture == 'fiwgan':
         # high parameter is exclusive
-        return_tensor = torch.randint(low=0, high=2, size = (num_examples, feature_size))   
-    elif architecture == 'eiwgan':
-        output_shape = (num_examples, feature_size)
-        high = torch.ones(output_shape) 
-        low = high * -1
-        return_tensor = torch.distributions.Uniform(low, high + 1e-8).sample()
+        return_tensor = torch.randint(low=0, high=2, size = (num_examples, feature_size), device=device)   
+    elif architecture == 'eiwgan':        
+        return_tensor = torch_uniform((num_examples, feature_size), -1, 1, device)        
     else:
         raise NotImplementedError
     
-    return return_tensor.to(device)
+    return return_tensor
 
 def add_noise_to_label(original_features, replacement_features, q2_noise_probability, device):
     assert original_features.shape == replacement_features.shape
     assert len(original_features.shape) == 2
-    mask_by_example_dim = torch.bernoulli(torch.ones(original_features.shape[0]).fill_(q2_noise_probability))
-    mask_features = mask_by_example_dim.unsqueeze(1).repeat(1, original_features.shape[-1]).int().to(device)
+    mask_by_example_dim = torch.bernoulli(torch.ones(original_features.shape[0], device=device).fill_(q2_noise_probability))
+    mask_features = mask_by_example_dim.unsqueeze(1).repeat(1, original_features.shape[-1]).int()
 
     candidate_referents = torch.where(mask_features == 1, replacement_features, original_features)
     return candidate_referents
@@ -272,6 +268,24 @@
     print('Timed interval: '+label+' took '+str(elapsed)+' ms')
     wandb.log({"Time/"+label: elapsed}, step=step)
 
+def torch_uniform(shape, low, high, device):
+    rands = torch.rand(shape, device = device) #, dtype=torch.float64
+    return(low + rands * (high - low))
+
+def sample_multivatiate_normal(word_indices, word_means, sigma, NUM_CATEG, BATCH_SIZE):
+    sem_vectors = []
+    for categ_index in range(NUM_CATEG):
+        sem_vectors.append(torch.distributions.MultivariateNormal(word_means[categ_index].double(), sigma.double()).sample((BATCH_SIZE,)))                
+
+    sem_vec_store = torch.stack(sem_vectors).float()
+    c = torch.vstack([sem_vec_store[i,j,:] for i,j in zip(word_indices, range(BATCH_SIZE))])
+    return(c)
+
+def sample_multivatiate_normal_for_categ(categ_index, word_means, sigma, BATCH_SIZE):
+    return(torch.distributions.MultivariateNormal(word_means[categ_index].double(), sigma.double()).sample((BATCH_SIZE,)).float())                
+
+    
+    
 
 if __name__ == "__main__":
     # Training Arguments
@@ -544,12 +558,17 @@
     if ARCHITECTURE == "eiwgan":
         if NUM_CATEG != 4:
             raise ValueError('NUM_CATEG must be 4 for hard-coded word means in Eiwgan. Make this variable later.')
-        word_means = [[-.5,-.5],[-.5,.5],[.5,-.5],[.5,.5]]
+        word_means = np.array([[-.5,-.5],[-.5,.5],[.5,-.5],[.5,.5]])
         NUM_DIM = len(word_means[0])
         sigma = np.matrix([[.025,0],[0,.025]])
+        
         dataset = AudioDataSet(datadir, SLICE_LEN, NUM_CATEG, vocab, word_means, sigma)
     else:
         dataset = AudioDataSet(datadir, SLICE_LEN, NUM_CATEG, vocab)
+
+    word_means = torch.from_numpy(word_means).to(device)
+    sigma = torch.from_numpy(sigma).to(device) 
+
 
     dataloader = DataLoader(
         dataset,
@@ -718,33 +737,27 @@
                 t2 = time.time()
                 optimizer_D.zero_grad()                
 
-                epsilon = torch.rand(BATCH_SIZE, 1, 1).repeat(1, 1, SLICE_LEN).to(device)
+                epsilon = torch.rand(BATCH_SIZE, 1, 1, device=device).repeat(1, 1, SLICE_LEN)
                 
                 if ARCHITECTURE == "eiwgan":
                     # draw from the semantic space a c that will need to be encoded
                 
                     words = torch.nn.functional.one_hot(torch.randint(0, NUM_CATEG, (BATCH_SIZE,)),
                              num_classes=NUM_CATEG).detach().numpy() # randomly generate a bunch of one-hots
-                    word_indices = [x[1] for x in np.argwhere(words)]                                                                    
-
-                    # pre-draw the semantic vectors
-                    sem_vector_store = []
-                    for categ_index in range(NUM_CATEG):                            
-                        sem_vector_store.append(scipy.stats.multivariate_normal.rvs( mean=word_means[categ_index], cov=sigma, size=BATCH_SIZE))
-
-                    # draw a c from the pre-drawn params
-                    # draw the jth item from the ith word (many will not get used)
-                    c =  torch.from_numpy(np.vstack([sem_vector_store[i][j,:] for i,j in zip(word_indices, range(BATCH_SIZE))]).astype(np.float32)).to(device)                         
-                    _z = torch.FloatTensor(BATCH_SIZE, 100 - NUM_DIM).uniform_(-1, 1).to(device)                    
+                    word_indices = [x[1] for x in np.argwhere(words)]                                                                                       
+                    c = sample_multivatiate_normal(word_indices, word_means, sigma, NUM_CATEG, BATCH_SIZE)
+                    _z = torch_uniform([BATCH_SIZE, 100 - NUM_DIM], -1,1, device) 
                     z = torch.cat((c, _z), dim=1)
+
+
                 elif ARCHITECTURE == 'ciwgan':
                     c = get_architecture_appropriate_c(ARCHITECTURE, NUM_CATEG, BATCH_SIZE)
-                    _z = torch.FloatTensor(BATCH_SIZE, 100 - (NUM_CATEG + 1)).uniform_(-1, 1).to(device)
+                    _z = torch_uniform([BATCH_SIZE, 100 - (NUM_CATEG + 1)], -1, 1, device)                    
                     zeros = torch.zeros([BATCH_SIZE,1], device = device)
                     z = torch.cat((c, zeros, _z), dim=1)
                 elif ARCHITECTURE == 'fiwgan': 
                     c = get_architecture_appropriate_c(ARCHITECTURE, NUM_CATEG, BATCH_SIZE)
-                    _z = torch.FloatTensor(BATCH_SIZE, 100 - (NUM_CATEG)).uniform_(-1, 1).to(device)
+                    _z = torch_uniform([BATCH_SIZE, 100 - NUM_CATEG], -1, 1, device)
                     z = torch.cat((c, _z), dim=1)
                 else:
                     raise NotImplementedError
@@ -752,7 +765,7 @@
                 if args.synthesizer == "WavGAN":    
                     fakes = G(z)
                 elif args.synthesizer == "ArticulationGAN":    
-                    fakes = synthesize(EMA, G(z).permute(0, 2, 1), synthesis_config, step)
+                    fakes = synthesize(EMA, G(z).permute(0, 2, 1), synthesis_config, step)                    
              
                 # shuffle the reals so that the matched item for discrim is not necessarily from the same referent. This is because the GAN is learning to distinguish *unconditioned* draws from G with real examples                
                 shuffled_reals = reals[torch.randperm(reals.shape[0]),:,:]
@@ -784,24 +797,16 @@
                         words = torch.nn.functional.one_hot(torch.randint(0, NUM_CATEG, (BATCH_SIZE,)),
                              num_classes=NUM_CATEG).detach().numpy() # randomly generate a bunch of one-hots
                         word_indices = [x[1] for x in np.argwhere(words)]                                                                    
-
-                        # pre-draw the semantic vectors
-                        sem_vector_store = []
-                        for categ_index in range(NUM_CATEG):                            
-                            sem_vector_store.append(scipy.stats.multivariate_normal.rvs( mean=word_means[categ_index], cov=sigma, size=BATCH_SIZE))
-
-                        # draw a c from the pre-drawn params
-                        # draw the jth item from the ith word (many will not get used)
-                        c =  torch.from_numpy(np.vstack([sem_vector_store[i][j,:] for i,j in zip(word_indices, range(BATCH_SIZE))]).astype(np.float32)).to(device)                         
-                        _z = torch.FloatTensor(BATCH_SIZE, 100 - NUM_DIM).uniform_(-1, 1).to(device)                    
+                        c = sample_multivatiate_normal(word_indices, word_means, sigma, NUM_CATEG, BATCH_SIZE)
+                        _z = torch_uniform([BATCH_SIZE, 100 - NUM_DIM], -1,1, device)                    
                         z = torch.cat((c, _z), dim=1)
                     elif ARCHITECTURE == 'fiwgan':
                         c = get_architecture_appropriate_c(ARCHITECTURE, NUM_CATEG, BATCH_SIZE)
-                        _z = torch.FloatTensor(BATCH_SIZE, 100 - NUM_CATEG).uniform_(-1, 1).to(device)
+                        _z = torch_uniform([BATCH_SIZE, 100 - NUM_CATEG], -1, 1, device)
                         z = torch.cat((c, _z), dim=1)
                     elif ARCHITECTURE == 'ciwgan':
                         c = get_architecture_appropriate_c(ARCHITECTURE, NUM_CATEG, BATCH_SIZE)
-                        _z = torch.FloatTensor(BATCH_SIZE, 100 - (NUM_CATEG + 1)).uniform_(-1, 1).to(device)
+                        _z = torch_uniform([BATCH_SIZE, 100 - (NUM_CATEG + 1)], -1, 1, device)
                         zeros = torch.zeros([BATCH_SIZE,1], device = device)
                         z = torch.cat((c, zeros, _z), dim=1)
 
@@ -857,10 +862,9 @@
                                 num_candidates_to_consider_per_word = 1 # increasing this breaks stuff. Results in considering a larger space
 
                                 # generate a large numver of possible candidates
-                                candidate_referents = np.zeros([Q2_BATCH_SIZE*num_candidates_to_consider_per_word, NUM_CATEG+1], dtype=np.float32)
-                                candidate_referents[:,categ_index] = 1     
-                                candidate_referents = torch.Tensor(candidate_referents).to(device)
-                                _z = torch.FloatTensor(Q2_BATCH_SIZE*num_candidates_to_consider_per_word, 100 - (NUM_CATEG + 1)).uniform_(-1, 1).to(device)
+                                candidate_referents = torch.zeros([Q2_BATCH_SIZE*num_candidates_to_consider_per_word, NUM_CATEG+1], device=device)
+                                candidate_referents[:,categ_index] = 1                                     
+                                _z = torch_uniform([Q2_BATCH_SIZE*num_candidates_to_consider_per_word, 100 - (NUM_CATEG + 1)], -1, 1, device)                                
 
                                 # generate new candidate wavs
                                 if args.synthesizer == "WavGAN":
@@ -903,8 +907,9 @@
                                 # generate a large numver of possible candidates
                                 candidate_referents = np.zeros([Q2_BATCH_SIZE*num_candidates_to_consider_per_word, NUM_CATEG], dtype=np.float32)
                                 candidate_referents[:,categ_index] = 1     
-                                candidate_referents = torch.Tensor(candidate_referents).to(device)
-                                _z = torch.FloatTensor(Q2_BATCH_SIZE*num_candidates_to_consider_per_word, 100 - NUM_CATEG).uniform_(-1, 1).to(device)
+                                candidate_referents = torch.from_numpy(candidate_referents).to(device)                                
+                                _z = torch_uniform([Q2_BATCH_SIZE*num_candidates_to_consider_per_word, 100 - NUM_CATEG], -1, 1, device)
+
 
                                 # generate new candidate wavs
                                 if args.synthesizer == "WavGAN":
@@ -945,21 +950,20 @@
                                 num_candidates_to_consider_per_word = 1 
 
                                 # propagae the categorical label associated with the Gaussian for checking what Q2 infers
-                                candidate_referents = np.zeros([Q2_BATCH_SIZE*num_candidates_to_consider_per_word, NUM_CATEG+1], dtype=np.float32)
-                                candidate_referents[:,categ_index] = 1
-                                candidate_referents = torch.Tensor(candidate_referents).to(device)
-
-                                c = scipy.stats.multivariate_normal.rvs(mean=word_means[categ_index], cov=sigma, size=Q2_BATCH_SIZE * num_candidates_to_consider_per_word)
-                                
+                                candidate_referents = torch.zeros([Q2_BATCH_SIZE*num_candidates_to_consider_per_word, NUM_CATEG+1], device=device)
+                                candidate_referents[:,categ_index] = 1                                
+
+                                print('check if multivaraite sampleing is working')
+                                                                
                                 #candidate_meanings rather than candidate references                                
-                                candidate_meanings = torch.Tensor(c).to(device)
-                                _z = torch.FloatTensor(Q2_BATCH_SIZE*num_candidates_to_consider_per_word, 100 - NUM_DIM).uniform_(-1, 1).to(device)
+                                candidate_meanings = sample_multivatiate_normal_for_categ(categ_index, word_means, sigma, Q2_BATCH_SIZE*num_candidates_to_consider_per_word)
+                                _z = torch_uniform([Q2_BATCH_SIZE*num_candidates_to_consider_per_word, 100 - NUM_DIM], -1,1, device) 
 
                                 # generate new candidate wavs
                                 if args.synthesizer == "WavGAN":
                                     candidate_wavs = G(torch.cat((candidate_meanings, _z), dim=1))
-                                elif args.synthesizer == "ArticulationGAN":
-                                    candidate_wavs = synthesize(EMA, G(torch.cat((candidate_meanings, _z), dim=1)).permute(0, 2, 1), synthesis_config, step)
+                                elif args.synthesizer == "ArticulationGAN":                                        
+                                    candidate_wavs = synthesize(EMA, G(torch.hstack([candidate_meanings, _z])).permute(0, 2, 1), synthesis_config, step)
 
                                 candidate_Q_estimates = Q(candidate_wavs)
 
@@ -996,21 +1000,9 @@
                         time_checkpoint(t8, t9, 'Utterance selection', step)                        
 
 
-                        print('Recognizing G output with Q2 model...')                        
-<<<<<<< HEAD
-                        t10 = time.time()
-                        if ARCHITECTURE in {"ciwgan", "fiwgan"}:
-                            with torch.no_grad():
-                                Q2_probs = Q2_cnn(selected_candidate_wavs.unsqueeze(1), Q2, ARCHITECTURE)
-                            mixed_Q2_probs = Q2_cnn(mixed_selected_candidate_wavs.unsqueeze(1), Q2, ARCHITECTURE)
-                            Q_prediction = torch.softmax(selected_Q_estimates, dim=1)
-
-
-                        elif ARCHITECTURE == "eiwgan":
-
-                            # with profile(activities=[ProfilerActivity.CPU, ProfilerActivity.CUDA], record_shapes=True) as prof:                        
-                            #     with record_function("Q2 decoding in outer loop"):
-=======
+                        print('Recognizing G output with Q2 model...')
+                        t10 = time.time()                        
+
                         
                         Q2_features = Q2_cnn(selected_candidate_wavs.unsqueeze(1), Q2, ARCHITECTURE)
                         assert len(Q2_features.shape) == 2
@@ -1020,12 +1012,12 @@
                         if ARCHITECTURE == 'ciwgan':
                             mixed_indices_of_recognized_words = get_non_UNK_in_Q2_ciwgan(mixed_Q2_features, SELECTION_THRESHOLD, device)
                             pure_indices_of_recognized_words = get_non_UNK_in_Q2_ciwgan(Q2_features, SELECTION_THRESHOLD, device)
+                        
                         elif ARCHITECTURE == 'fiwgan':
                             mixed_indices_of_recognized_words = get_non_UNK_in_Q2_fiwgan(mixed_Q2_features, SELECTION_THRESHOLD, device)
                             pure_indices_of_recognized_words = get_non_UNK_in_Q2_fiwgan(Q2_features, SELECTION_THRESHOLD, device)
-                        elif ARCHITECTURE == "eiwgan":
->>>>>>> 33a55c77
-                            Q2_sem_vecs = Q2_cnn(selected_candidate_wavs.unsqueeze(1), Q2, ARCHITECTURE) 
+                        
+                        elif ARCHITECTURE == "eiwgan":                            
                             mixed_indices_of_recognized_words = get_non_UNK_in_Q2_eiwgan(mixed_Q2_features, word_means, SELECTION_THRESHOLD, device)
                             pure_indices_of_recognized_words = get_non_UNK_in_Q2_eiwgan(Q2_features, word_means, SELECTION_THRESHOLD, device)
                         else:
@@ -1040,7 +1032,7 @@
                             # Q_of_selected_candidates is the expected value of each utterance
 
                             Q_prediction = torch.softmax(selected_Q_estimates, dim=1)  
-                            zero_tensor = torch.zeros(selected_Q_estimates.shape[0],1).to(device)  # for padding the UNKs, in logit space                              
+                            zero_tensor = torch.zeros(selected_Q_estimates.shape[0],1, device=device)  # for padding the UNKs, in logit space                              
     
                             # this is a one shot game for each reference, so implicitly the value before taking the action is 0. I might update this later, i.e., think about this in terms of sequences                   
                                                     
@@ -1088,7 +1080,7 @@
                                 #'Write out the initial vectors, the Q predictions, and the Q2 interpretations
                                 pd.DataFrame(selected_meanings.detach().cpu().numpy()).to_csv(os.path.join(embeddings_path,str(epoch)+'_selected_meaning.csv'))
                                 pd.DataFrame(Q_prediction.detach().cpu().numpy()).to_csv(os.path.join(embeddings_path,str(epoch)+'_Q_prediction.csv'))
-                                pd.DataFrame(Q2_sem_vecs.detach().cpu().numpy()).to_csv(os.path.join(embeddings_path,str(epoch)+'_Q2_sem_vecs.csv'))
+                                pd.DataFrame(Q2_features.detach().cpu().numpy()).to_csv(os.path.join(embeddings_path,str(epoch)+'_Q2_sem_vecs.csv'))
 
                                 Q2_loss = torch.mean(criterion_Q2(Q_prediction[mixed_indices_of_recognized_words], Q2_sem_vecs[mixed_indices_of_recognized_words]))                                
                                 print('Check if we recover the one-hot that was used to draw the continuously valued vector')                                
@@ -1137,33 +1129,27 @@
                         if ARCHITECTURE  in ('ciwgan', 'fiwgan'):
                             # How often does the Q network repliacte the Q2 network
                             wandb.log({"Metric/Number of Q2 references replicated by Q": total_Q_recovers_Q2}, step=step)
-<<<<<<< HEAD
+                            wandb.log({"Metric/Proportion Recognized Words Among Total": total_recognized_words / (Q2_BATCH_SIZE *NUM_CATEG)}, step=step) 
+
+
                         t11 = time.time()                        
                         time_checkpoint(t10, t11, 'adult evaluation', step)
-
-                    t12 = time.time()                                      
-                    if label_stages:
-                        print('Q -> G, Q update')
-
-
-                    if ARCHITECTURE in ("ciwgan", "fiwgan"):
-=======
-                            # proportion of words that Q2 assigns a referent to (ie, what proportion are not unknown)
-                            wandb.log({"Metric/Proportion Recognized Words Among Total": total_recognized_words / (Q2_BATCH_SIZE *NUM_CATEG)}, step=step) 
+                        
+
                    
                     if label_stages:
                         print('Q -> G, Q update')
+                    t12 = time.time()
 
                     if ARCHITECTURE == 'ciwgan':
                         c = get_architecture_appropriate_c(ARCHITECTURE, NUM_CATEG, BATCH_SIZE)
-                        _z = torch.FloatTensor(BATCH_SIZE, 100 - (NUM_CATEG + 1)).uniform_(-1, 1).to(device)
+                        _z = torch_uniform([BATCH_SIZE, 100 - (NUM_CATEG + 1)], -1, 1, device)
                         zeros = torch.zeros([BATCH_SIZE,1], device = device)
                         z = torch.cat((c, zeros, _z), dim=1)
 
                     if ARCHITECTURE == 'fiwgan':
->>>>>>> 33a55c77
                         c = get_architecture_appropriate_c(ARCHITECTURE, NUM_CATEG, BATCH_SIZE)
-                        _z = torch.FloatTensor(BATCH_SIZE, 100 - NUM_CATEG).uniform_(-1, 1).to(device)
+                        _z = torch_uniform([BATCH_SIZE, 100 - NUM_CATEG], -1, 1, device)
                         z = torch.cat((c, _z), dim=1)
                     
                     elif ARCHITECTURE == "eiwgan":
@@ -1172,16 +1158,8 @@
                         words = torch.nn.functional.one_hot(torch.randint(0, NUM_CATEG, (BATCH_SIZE,)),
                              num_classes=NUM_CATEG).detach().numpy() # randomly generate a bunch of one-hots
                         word_indices = [x[1] for x in np.argwhere(words)]                                                                    
-
-                        # pre-draw the semantic vectors
-                        sem_vector_store = []
-                        for categ_index in range(NUM_CATEG):                            
-                            sem_vector_store.append(scipy.stats.multivariate_normal.rvs( mean=word_means[categ_index], cov=sigma, size=BATCH_SIZE))
-
-                        # draw a c from the pre-drawn params
-                        # draw the jth item from the ith word (many will not get used)
-                        c =  torch.from_numpy(np.vstack([sem_vector_store[i][j,:] for i,j in zip(word_indices, range(BATCH_SIZE))]).astype(np.float32)).to(device)                         
-                        _z = torch.FloatTensor(BATCH_SIZE, 100 - NUM_DIM).uniform_(-1, 1).to(device)                    
+                        c = sample_multivatiate_normal(word_indices, word_means, sigma, NUM_CATEG, BATCH_SIZE)
+                        _z = torch_uniform([BATCH_SIZE, 100 - NUM_DIM], -1,1, device)
                         z = torch.cat((c, _z), dim=1)                            
                     
                     if args.synthesizer == "WavGAN":
@@ -1204,8 +1182,8 @@
                     optimizer_Q_to_QG.step()
                     optimizer_Q_to_QG.zero_grad()
 
-                t13 = time.time()
-                time_checkpoint(t12, t13, 'Q -> G update', step) 
+                    t13 = time.time()
+                    time_checkpoint(t12, t13, 'Q -> G update', step) 
                 
                 t16 = time.time()
                 time_checkpoint(t2, t16, 'Step duration', step)
@@ -1227,6 +1205,8 @@
                 articul = articul_out[0,i,:].cpu().detach().numpy()                    
                 plt.plot(range(len(articul)), articul)
                 plt.savefig(os.path.join(artic_path, "articulation_channel_"+str(i)+".png"))
+                plt.close()
+
             t15 = time.time()
             time_checkpoint(t14, t15, 'Artic images', epoch)                 
 
